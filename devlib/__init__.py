from .data.pandas import PandasDataLoader, PandasDataset, pandas_collate_fn
<<<<<<< HEAD
from .helper import (batch_class, cached_property, check_explicit_arg,
                     dataclass_cuda, dataclass_numpy, dataclass_size_repr,
                     debug_stats, freeze, get_length_mask, get_range,
                     get_tensor, get_trainable_params, get_zeros, pad_to_dense)
=======
from .helper import (cached_property, check_explicit_arg, dataclass_cuda,
                     dataclass_numpy, dataclass_size_repr, deprecated, freeze,
                     get_length_mask, get_range, get_tensor,
                     get_trainable_params, get_zeros, pad_to_dense)
>>>>>>> 91bdfc71
from .initiate import initiate<|MERGE_RESOLUTION|>--- conflicted
+++ resolved
@@ -1,13 +1,7 @@
 from .data.pandas import PandasDataLoader, PandasDataset, pandas_collate_fn
-<<<<<<< HEAD
 from .helper import (batch_class, cached_property, check_explicit_arg,
                      dataclass_cuda, dataclass_numpy, dataclass_size_repr,
-                     debug_stats, freeze, get_length_mask, get_range,
-                     get_tensor, get_trainable_params, get_zeros, pad_to_dense)
-=======
-from .helper import (cached_property, check_explicit_arg, dataclass_cuda,
-                     dataclass_numpy, dataclass_size_repr, deprecated, freeze,
-                     get_length_mask, get_range, get_tensor,
-                     get_trainable_params, get_zeros, pad_to_dense)
->>>>>>> 91bdfc71
+                     debug_stats, deprecated, freeze, get_length_mask,
+                     get_range, get_tensor, get_trainable_params, get_zeros,
+                     pad_to_dense)
 from .initiate import initiate