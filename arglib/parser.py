import logging
import inspect
import re
import sys
from collections import defaultdict
from functools import wraps
from types import SimpleNamespace
from typing import Dict

from pytrie import SortedStringTrie

from .argument import Argument


class ReservedNameError(Exception):
    pass


class FrozenViewError(Exception):
    pass


class DuplicateArgument(Exception):
    pass


class MultipleMatches(Exception):
    pass


class MatchNotFound(Exception):
    pass


class DuplicateRegistry(Exception):
    pass


class OverlappingRegistries(Exception):
    pass


class MustForceSetArgument(Exception):
    pass


class ArgumentScopeNotSupplied(Exception):
    pass


def add_argument(name, *aliases, dtype=str, default=None, nargs=1, msg=''):
    # Walk back to the frame where __qualname__ is defined.
    frame = inspect.currentframe()
    while frame is not None and '__qualname__' not in frame.f_locals:
        frame = frame.f_back
    # scope is basically the group that this argument belongs to.
    if frame is None:
        scope = 'default'
    else:
        scope = frame.f_locals['__qualname__'].split('.')[-1]
    repo = _Repository()
    repo.add_argument(name, *aliases, scope=scope, dtype=dtype, default=default, nargs=nargs, msg=msg)


def set_argument(name, value, *, force=False):
    repo = _Repository()
    repo.set_argument(name, value, force=force)


def reset_repo():
    _Repository.reset()


def parse_args(known_only=False):
    repo = _Repository()
    return repo.parse_args(known_only=known_only)


def add_registry(registry):
    repo = _Repository()
    repo.add_registry(registry)


def get_configs():
    repo = _Repository()
    return repo.configs


def show_args():
    _print_all_args()


def _print_all_args(log_also=True, and_exit=False):
    output = ''
    for group, args in g.groups.items():
        if log_also:
            output += f'{group}:\n'
        for arg in args:
            output += f'\t{arg}\n'
    output = output.strip()
    if log_also:
        logging.info(output)
    else:
        print(output)
    if and_exit:
        exit()


class _Repository:
    """Copied from https://stackoverflow.com/questions/6255050/python-thinking-of-a-module-and-its-variables-as-a-singleton-clean-approach."""

    _shared_state = dict()
    _arg_trie = SortedStringTrie()
    _registries = dict()

    @classmethod
    def reset(cls):
        cls._shared_state.clear()
        cls._arg_trie = SortedStringTrie()
        cls._registries.clear()

    def __init__(self):
        self.__dict__ = self._shared_state

    def add_argument(self, name, *aliases, scope=None, dtype=str, default=None, nargs=1, msg=''):
        if scope is None:
            raise ArgumentScopeNotSupplied('You have to explicitly set scope to a value.')

        arg = Argument(name, *aliases, scope=scope, dtype=dtype, default=default, nargs=nargs, msg=msg)
        if arg.name in self.__dict__:
            raise DuplicateArgument(f'An argument named "{arg.name}" has been declared.')
        if arg.name in SUPPORTED_VIEW_ATTRS:
            raise ReservedNameError(f'Name "{arg.name}" is reserved for something else.')
        self.__dict__[arg.name] = arg
        self._arg_trie[arg.name] = arg  # NOTE(j_luo) This is class attribute, therefore not part of __dict__.
        if dtype == bool:
            self._arg_trie[f'no_{arg.name}'] = arg
        return arg

    def set_argument(self, name, value, *, force=False):
        if not force:
            raise MustForceSetArgument(f'You must explicitliy set force = True in order to set an argument.')
        arg = self._get_argument_by_string(name)
        arg.value = value

    def add_registry(self, registry):
        try:
            arg = self.add_argument(registry.name, scope='default', dtype=str)
        except DuplicateArgument:
            raise DuplicateRegistry(f'A registry named "{registry.name}" already exists.')
        self._registries[arg.name] = registry

    @property
    def configs(self) -> Dict[str, str]:
        ret = dict()
        for name, registry in self._registries.items():
            arg = self._get_argument_by_string(name)
            ret[name] = arg.value
        return ret

    def get_view(self):
        return _RepositoryView(self._shared_state)

    def _get_argument_by_string(self, name, source='CLI'):
        args = self._arg_trie.values(prefix=name)
        if len(args) > 1:
            found_names = [f'"{arg.name}"' for arg in args]
            raise MultipleMatches(f'Found more than one match for name "{name}": {", ".join(found_names)}.')
        elif len(args) == 0:
            raise MatchNotFound(f'Found no argument named "{name}" from "{source}".')
        arg = args[0]
        return arg

    def parse_args(self, known_only=False):
        arg_groups = list()
        group = list()
        for seg in sys.argv[1:]:
            if seg.startswith('-'):
                if group:
                    arg_groups.append(group)
                group = seg.split('=')
            else:
                group.append(seg)
        if group:
            arg_groups.append(group)
        # Parse the CLI string first.
        parsed = list()
        for group in arg_groups:
            name, *values = group
            name = name.strip('-')
            if name == 'h' or name == 'help':  # NOTE(j_luo) Help mode.
                _print_all_args(log_also=False, and_exit=True)
            try:
                arg = self._get_argument_by_string(name, source='CLI')
                if arg.dtype == bool:
                    new_value = [not name.startswith('no_')] + values
                else:
                    new_value = values
                parsed.append((arg, new_value))
            except MatchNotFound as e:
                if not known_only:
                    raise e
        # Deal with config files and use their values to set the new default values.
        cfg_names = set()
        for arg, new_value in parsed:
            if arg.name in self._registries:
                arg.value = new_value
                reg = self._registries[arg.name]
                cfg_cls = reg[arg.value]
                cfg = vars(cfg_cls())
                for cfg_name, cfg_value in cfg.items():
                    cfg_arg = self._get_argument_by_string(cfg_name, source=cfg_cls.__name__)
                    cfg_arg.value = cfg_value
                    if cfg_name in cfg_names:
                        raise OverlappingRegistries(
                            f'Argument named "{cfg_name}" has been found in multiple registries.')
                    cfg_names.add(cfg_name)
        # Set the remaning CLI arguments.
        for arg, new_value in parsed:
            if arg.name not in self._registries:
                arg.value = new_value
        return g


SUPPORTED_VIEW_ATTRS = ['keys', 'values', 'items']
SUPPORTED_VIEW_MAGIC = ['__contains__', '__iter__']


def add_magic(cls):
    for mm in SUPPORTED_VIEW_MAGIC:
        setattr(cls, mm, lambda self, *args, mm=mm, **kwargs: getattr(self._attr_dict, mm)(*args, **kwargs))
    return cls


@add_magic
class _RepositoryView:

    def __init__(self, attr_dict):
        self._attr_dict = attr_dict

    def state_dict(self):
        return self._attr_dict

    def load_state_dict(self, state_dict):
        # Load _shared_state.
        self._attr_dict.clear()
        self._attr_dict.update(**state_dict)
        # Load _arg_trie. Remember this is a class variable.
        for arg in self._attr_dict.values():
            _Repository._arg_trie[arg.name] = arg

    def __getattribute__(self, attr):
        try:
            return super().__getattribute__(attr)
        except AttributeError:
            proxy = self._attr_dict
            if attr in SUPPORTED_VIEW_ATTRS:
                return getattr(proxy, attr)
            return proxy[attr].value

    def __setattr__(self, attr, value):
        if attr == '_attr_dict':
            super().__setattr__(attr, value)
        else:
            raise FrozenViewError('You cannot set values directly from here.')

    @property
    def groups(self):
        grouped = defaultdict(list)
        for arg in self.values():
            grouped[arg.scope].append(arg)
        for scope in grouped:
            grouped[scope].sort(key=lambda arg: arg.name)
        return {k: v for k, v in grouped.items()}

    def as_dict(self):
        return {k: arg.value for k, arg in self.items()}

    def as_namespace(self):
        return SimpleNamespace(**self.as_dict())


g = _Repository().get_view()


ALLOWED_INIT_G_ATTR_DEFAULT = ['property', 'none', 'attribute']


<<<<<<< HEAD
# TODO(j_luo) Check out this https://docs.python.org/3/library/typing.html#typing.no_type_check
def init_g_attr(cls=None, *, default='none'):
=======
# IDEA(j_luo) Check out this https://docs.python.org/3/library/typing.html#typing.no_type_check
def init_g_attr(cls=None, *, default='property'):
>>>>>>> 02ec2669
    """The signature and the main body of this function follow `dataclass` in https://github.com/python/cpython/blob/master/Lib/dataclasses.py.
    But positional-only marker "/" is removed since it is not supported in Python 3.7 yet.

    Use @init_g_attr to @init_g_attr(default='property') to set everything (apart from self) as properties.
    There are other possible values for "default":
    1. "none": This will return to the original default of not doing anything.
    2. "attr": This will add the argument as a normal attribute.
    All non-default actions for the arguments should be annotated.

    Default is set to "none" to avoid confusion regarding attributes and properties.
    """
    if default not in ALLOWED_INIT_G_ATTR_DEFAULT:
        raise ValueError(
            f'The value for "default" must be from {ALLOWED_INIT_G_ATTR_DEFAULT}, but is actually {default}.')

    def wrap(cls):
        old_init = cls.__init__

        # Analyze every argument in the signature to figure out what to do with each of them.
        sig = inspect.signature(old_init)
        params = sig.parameters
        actions = dict()
        type2action = {
            'p': 'property',
            'n': 'none',
            'a': 'attribute'
        }
        for name, param in params.items():
            if name == 'self':
                actions[name] = 'none'
            elif param.annotation == inspect.Signature.empty:
                actions[name] = default
            else:
                try:
                    actions[name] = type2action[param.annotation]
                except KeyError:
                    raise KeyError(f'Annotation type "{param.annotation}" not supported.')

        # NOTE(j_luo) Properties are accessed through the class, not through the instance. Hence they should be set up
        # prior to __init__ calls.
        for name, action in actions.items():
            if action == 'property':
                prop = property(lambda self, name=f'_{name}': getattr(self, name))
                setattr(cls, name, prop)

        @wraps(old_init)
        def new_init(self, *args, **kwargs):
            # First, partially bind the args and kwargs.
            bound = sig.bind_partial(self, *args, **kwargs)
            # Second, if possible, supply the missing arguments through g. Note that this is in-place.
            already_bound = bound.arguments
            for attr in params:
                if attr not in already_bound and attr in g:
                    bound.arguments[attr] = getattr(g, attr)
            # Third, apply the defaults.
            bound.apply_defaults()
            # Fourth, add attributes and finish setting up properties.
            for name, action in actions.items():
                if action == 'property':
                    setattr(self, f'_{name}', bound.arguments[name])
                elif action == 'attribute':
                    setattr(self, name, bound.arguments[name])
            # Last, call the old init.
            old_init(**bound.arguments)

        cls.__init__ = new_init
        return cls

    if cls is None:
        return wrap

    return wrap(cls)<|MERGE_RESOLUTION|>--- conflicted
+++ resolved
@@ -286,13 +286,8 @@
 ALLOWED_INIT_G_ATTR_DEFAULT = ['property', 'none', 'attribute']
 
 
-<<<<<<< HEAD
-# TODO(j_luo) Check out this https://docs.python.org/3/library/typing.html#typing.no_type_check
+# IDEA(j_luo) Check out this https://docs.python.org/3/library/typing.html#typing.no_type_check
 def init_g_attr(cls=None, *, default='none'):
-=======
-# IDEA(j_luo) Check out this https://docs.python.org/3/library/typing.html#typing.no_type_check
-def init_g_attr(cls=None, *, default='property'):
->>>>>>> 02ec2669
     """The signature and the main body of this function follow `dataclass` in https://github.com/python/cpython/blob/master/Lib/dataclasses.py.
     But positional-only marker "/" is removed since it is not supported in Python 3.7 yet.
 
